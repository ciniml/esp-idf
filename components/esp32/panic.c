--- conflicted
+++ resolved
@@ -230,14 +230,10 @@
         }
 
     if (esp_cpu_in_ocd_debug_mode()) {
-<<<<<<< HEAD
-        setFirstBreakpoint(regs[1]);
-=======
 #if CONFIG_ESP32_APPTRACE_ENABLE
         esp_apptrace_flush_nolock(ESP_APPTRACE_DEST_TRAX, ESP_APPTRACE_TRAX_BLOCK_SIZE*CONFIG_ESP32_APPTRACE_ONPANIC_HOST_FLUSH_TRAX_THRESH/100, CONFIG_ESP32_APPTRACE_ONPANIC_HOST_FLUSH_TMO);
 #endif
         setFirstBreakpoint(frame->pc);
->>>>>>> cb0dd779
         return;
     }
     commonErrorHandler(frame);
@@ -245,12 +241,6 @@
 
 void xt_unhandled_exception(XtExcFrame *frame)
 {
-<<<<<<< HEAD
-    int *regs = (int *)frame;
-    int x=0;
-
-=======
->>>>>>> cb0dd779
     //Disable all interrupts, so a backtrace isn't interrupted by needless stuff
     asm volatile("wsr %0,INTENABLE\nesync\n"::"r"(x));
 
